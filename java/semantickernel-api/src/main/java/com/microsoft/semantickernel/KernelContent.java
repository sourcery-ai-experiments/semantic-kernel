--- conflicted
+++ resolved
@@ -8,8 +8,7 @@
  * Base class which represents the content returned by an AI service.
  * @param <T> The type of the content. 
  */
-<<<<<<< HEAD
-public abstract class KernelContent<T extends KernelContent<T>> {
+public abstract class KernelContent<T> {
 
     /*
      * The inner content representation. Use this to bypass the current
@@ -17,20 +16,8 @@
      * Use it only if strictly necessary.
      */
     @Nullable
-    private final Object innerContent;
+    private final T innerContent;
 
-=======
-public abstract class KernelContent<T> {
-
-    /*
-     * The inner content representation. Use this to bypass the current
-     * abstraction. The usage of this property is considered "unsafe". 
-     * Use it only if strictly necessary.
-     */
-    @Nullable
-    private final T innerContent;
-    
->>>>>>> 73caad52
     /** 
      * The model ID used to generate the content.
      */
@@ -50,19 +37,9 @@
      * @param metadata The metadata associated with the content.
      */
     public KernelContent(
-<<<<<<< HEAD
-        @Nullable Object innerContent,
+        @Nullable T innerContent,
         @Nullable String modelId,
         @Nullable FunctionResultMetadata metadata) {
-=======
-        @Nullable
-        T innerContent,
-        @Nullable
-        String modelId,
-        @Nullable
-        FunctionResultMetadata metadata
-    ) {
->>>>>>> 73caad52
         this.innerContent = innerContent;
         this.modelId = modelId;
         this.metadata = metadata;
