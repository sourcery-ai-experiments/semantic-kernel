// Copyright (c) Microsoft. All rights reserved.

import { useAccount, useMsal } from '@azure/msal-react';
import { Constants } from '../Constants';
import { useAppDispatch, useAppSelector } from '../redux/app/hooks';
import { RootState } from '../redux/app/store';
import { addAlert } from '../redux/features/app/appSlice';
import { ChatState } from '../redux/features/conversations/ChatState';
import { Conversations } from '../redux/features/conversations/ConversationsState';
import {
    addConversation,
    setConversations,
    setSelectedConversation,
} from '../redux/features/conversations/conversationsSlice';
import { AuthHelper } from './auth/AuthHelper';
import { AlertType } from './models/AlertType';
import { Bot } from './models/Bot';
import { IChatSession } from './models/ChatSession';
import { BotService } from './services/BotService';
import { ChatService } from './services/ChatService';

import botIcon1 from '../assets/bot-icons/bot-icon-1.png';
import botIcon2 from '../assets/bot-icons/bot-icon-2.png';
import botIcon3 from '../assets/bot-icons/bot-icon-3.png';
import botIcon4 from '../assets/bot-icons/bot-icon-4.png';
import botIcon5 from '../assets/bot-icons/bot-icon-5.png';
import { IChatUser } from './models/ChatUser';

import { AuthHeaderTags } from '../redux/features/plugins/PluginsState';

export const useChat = () => {
    const dispatch = useAppDispatch();
    const { instance, accounts, inProgress } = useMsal();
    const account = useAccount(accounts[0] || {});
    const { conversations } = useAppSelector((state: RootState) => state.conversations);

    const botService = new BotService(process.env.REACT_APP_BACKEND_URI as string);
    const chatService = new ChatService(process.env.REACT_APP_BACKEND_URI as string);

    const botProfilePictures: string[] = [botIcon1, botIcon2, botIcon3, botIcon4, botIcon5];

    const loggedInUser: IChatUser = {
        id: account?.homeAccountId || '',
        fullName: (account?.name ?? account?.username) || '',
        emailAddress: account?.username || '',
        photo: undefined, // TODO: Make call to Graph /me endpoint to load photo
        online: true,
        isTyping: false,
    };

    const plugins = useAppSelector((state: RootState) => state.plugins);

    const getChatUserById = (id: string, chatId: string, users: IChatUser[]) => {
        if (id === `${chatId}-bot` || id.toLocaleLowerCase() === 'bot') return Constants.bot.profile;
        return users.find((user) => user.id === id);
    };

    const createChat = async () => {
        const chatTitle = `Copilot @ ${new Date().toLocaleString()}`;
        try {
            await chatService
                .createChatAsync(
                    account?.homeAccountId!,
                    chatTitle,
                    await AuthHelper.getSKaaSAccessToken(instance, inProgress),
                )
                .then(async (result: IChatSession) => {
                    const chatMessages = await chatService.getChatMessagesAsync(
                        result.id,
                        0,
                        1,
                        await AuthHelper.getSKaaSAccessToken(instance, inProgress),
                    );

                    const newChat: ChatState = {
                        id: result.id,
                        title: result.title,
                        messages: chatMessages,
                        users: [loggedInUser],
                        botProfilePicture: getBotProfilePicture(Object.keys(conversations).length),
<<<<<<< HEAD
                        isBotTyping: false,
=======
                        input: '',
>>>>>>> 134906aa
                    };

                    dispatch(addConversation(newChat));
                    return newChat.id;
                });
        } catch (e: any) {
            const errorMessage = `Unable to create new chat. Details: ${e.message ?? e}`;
            dispatch(addAlert({ message: errorMessage, type: AlertType.Error }));
        }
    };

    const getResponse = async (
        value: string,
        chatId: string,
        approvedPlanJson?: string,
        planUserIntent?: string,
        userCancelledPlan?: boolean,
    ) => {
        const ask = {
            input: value,
            variables: [
                {
                    key: 'userId',
                    value: account?.homeAccountId!,
                },
                {
                    key: 'userName',
                    value: account?.name ?? account?.username!,
                },
                {
                    key: 'chatId',
                    value: chatId,
                },
            ],
        };

        if (approvedPlanJson) {
            ask.variables.push(
                {
                    key: 'proposedPlan',
                    value: approvedPlanJson,
                },
                {
                    key: 'planUserIntent',
                    value: planUserIntent!,
                },
            );
        }

        if (userCancelledPlan) {
            ask.variables.push({
                key: 'userCancelledPlan',
                value: 'true',
            });
        }

        try {
            await chatService.getBotResponseAsync(
                ask,
                await AuthHelper.getSKaaSAccessToken(instance, inProgress),
                getEnabledPlugins(),
            );
        } catch (e: any) {
            const errorMessage = `Unable to generate bot response. Details: ${e.message ?? e}`;
            dispatch(addAlert({ message: errorMessage, type: AlertType.Error }));
        }
    };

    const loadChats = async () => {
        try {
            const chatSessions = await chatService.getAllChatsAsync(
                account?.homeAccountId!,
                await AuthHelper.getSKaaSAccessToken(instance, inProgress),
            );

            if (chatSessions.length > 0) {
                const loadedConversations: Conversations = {};
                for (const index in chatSessions) {
                    const chatSession = chatSessions[index];
                    const chatMessages = await chatService.getChatMessagesAsync(
                        chatSession.id,
                        0,
                        100,
                        await AuthHelper.getSKaaSAccessToken(instance, inProgress),
                    );

                    const chatUsers = await chatService.getAllChatParticipantsAsync(
                        chatSession.id,
                        await AuthHelper.getSKaaSAccessToken(instance, inProgress),
                    );

                    loadedConversations[chatSession.id] = {
                        id: chatSession.id,
                        title: chatSession.title,
                        users: chatUsers,
                        messages: chatMessages,
                        botProfilePicture: getBotProfilePicture(Object.keys(loadedConversations).length),
<<<<<<< HEAD
                        isBotTyping: false,
=======
                        input: '',
>>>>>>> 134906aa
                    };
                }

                dispatch(setConversations(loadedConversations));
                dispatch(setSelectedConversation(chatSessions[0].id));
            } else {
                // No chats exist, create first chat window
                await createChat();
            }

            return true;
        } catch (e: any) {
            const errorMessage = `Unable to load chats. Details: ${e.message ?? e}`;
            dispatch(addAlert({ message: errorMessage, type: AlertType.Error }));

            return false;
        }
    };

    const downloadBot = async (chatId: string) => {
        try {
            return botService.downloadAsync(chatId, await AuthHelper.getSKaaSAccessToken(instance, inProgress));
        } catch (e: any) {
            const errorMessage = `Unable to download the bot. Details: ${e.message ?? e}`;
            dispatch(addAlert({ message: errorMessage, type: AlertType.Error }));
        }
    };

    const uploadBot = async (bot: Bot) => {
        botService
            .uploadAsync(bot, account?.homeAccountId || '', await AuthHelper.getSKaaSAccessToken(instance, inProgress))
            .then(async (chatSession: IChatSession) => {
                const chatMessages = await chatService.getChatMessagesAsync(
                    chatSession.id,
                    0,
                    100,
                    await AuthHelper.getSKaaSAccessToken(instance, inProgress),
                );

                const newChat = {
                    id: chatSession.id,
                    title: chatSession.title,
                    users: [loggedInUser],
                    messages: chatMessages,
                    botProfilePicture: getBotProfilePicture(Object.keys(conversations).length),
                    isBotTyping: false,
                };

                dispatch(addConversation(newChat));
            })
            .catch((e: any) => {
                const errorMessage = `Unable to upload the bot. Details: ${e.message ?? e}`;
                dispatch(addAlert({ message: errorMessage, type: AlertType.Error }));
            });
    };

    const getBotProfilePicture = (index: number) => {
        return botProfilePictures[index % botProfilePictures.length];
    };

     /*
     * Once enabled, each plugin will have a custom dedicated header in every Semantic Kernel request
     * containing respective auth information (i.e., token, encoded client info, etc.)
     * that the server can use to authenticate to the downstream APIs
     */
     const getEnabledPlugins = () => {
        const enabledPlugins: { headerTag: AuthHeaderTags; authData: string; apiProperties?: any }[] = [];

        Object.entries(plugins).map((entry) => {
            const plugin = entry[1];

            if (plugin.enabled) {
                enabledPlugins.push({
                    headerTag: plugin.headerTag,
                    authData: plugin.authData!,
                    apiProperties: plugin.apiProperties,
                });
            }

            return entry;
        });

        return enabledPlugins;
    };

    return {
        getChatUserById,
        createChat,
        loadChats,
        getResponse,
        downloadBot,
        uploadBot,
    };
};<|MERGE_RESOLUTION|>--- conflicted
+++ resolved
@@ -78,11 +78,8 @@
                         messages: chatMessages,
                         users: [loggedInUser],
                         botProfilePicture: getBotProfilePicture(Object.keys(conversations).length),
-<<<<<<< HEAD
+                        input: '',
                         isBotTyping: false,
-=======
-                        input: '',
->>>>>>> 134906aa
                     };
 
                     dispatch(addConversation(newChat));
@@ -180,11 +177,8 @@
                         users: chatUsers,
                         messages: chatMessages,
                         botProfilePicture: getBotProfilePicture(Object.keys(loadedConversations).length),
-<<<<<<< HEAD
+                        input: '',
                         isBotTyping: false,
-=======
-                        input: '',
->>>>>>> 134906aa
                     };
                 }
 
