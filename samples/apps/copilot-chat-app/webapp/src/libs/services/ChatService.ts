--- conflicted
+++ resolved
@@ -144,7 +144,6 @@
         return result;
     };
 
-<<<<<<< HEAD
     public joinChatAsync = async (userId: string, chatId: string, accessToken: string): Promise<any> => {
         const body: IChatParticipant = {
             userId: userId,
@@ -163,22 +162,27 @@
         return result;
     };
 
-    public getAllChatParticipantsAsync = async (chatId: string, accessToken: string): Promise<IChatUser[]> => {
-        const result = await this.getResponseAsync<any>(
-            {
-                commandPath: `chatParticipant/getAllParticipants/${chatId}`,
-=======
     public getChatMemorySourcesAsync = async (chatId: string, accessToken: string): Promise<ChatMemorySource[]> => {
         const result = await this.getResponseAsync<ChatMemorySource[]>(
             {
                 commandPath: `chatSession/${chatId}/sources`,
->>>>>>> bc5d901c
                 method: 'GET',
             },
             accessToken,
         );
 
-<<<<<<< HEAD
+        return result;
+    };
+
+    public getAllChatParticipantsAsync = async (chatId: string, accessToken: string): Promise<IChatUser[]> => {
+        const result = await this.getResponseAsync<any>(
+            {
+                commandPath: `chatParticipant/getAllParticipants/${chatId}`,
+                method: 'GET',
+            },
+            accessToken,
+        );
+
         const chatUsers: IChatUser[] = result.map((participant: any) => {
             return {
                 id: participant.userId,
@@ -190,8 +194,5 @@
         });
 
         return chatUsers;
-=======
-        return result;
->>>>>>> bc5d901c
     };
 }