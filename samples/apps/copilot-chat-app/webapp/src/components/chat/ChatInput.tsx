// Copyright (c) Microsoft. All rights reserved.

import { useAccount, useMsal } from '@azure/msal-react';
import { Button, Spinner, Textarea, makeStyles, shorthands, tokens } from '@fluentui/react-components';
import { AttachRegular, MicRegular, SendRegular } from '@fluentui/react-icons';
import debug from 'debug';
import * as speechSdk from 'microsoft-cognitiveservices-speech-sdk';
import React, { useRef } from 'react';
import { Constants } from '../../Constants';
import { AuthHelper } from '../../libs/auth/AuthHelper';
import { AlertType } from '../../libs/models/AlertType';
import { DocumentImportService } from '../../libs/services/DocumentImportService';
import { useAppDispatch, useAppSelector } from '../../redux/app/hooks';
import { RootState } from '../../redux/app/store';
import { addAlert } from '../../redux/features/app/appSlice';
import { editConversationInput } from '../../redux/features/conversations/conversationsSlice';
import { SpeechService } from './../../libs/services/SpeechService';
import { getSelectedChatID } from './../../redux/app/store';
import { updateFileUploadedFromUser, updateUserIsTyping } from './../../redux/features/conversations/conversationsSlice';
import { ChatStatus } from './ChatStatus';

const log = debug(Constants.debug.root).extend('chat-input');

const useClasses = makeStyles({
    root: {
        display: 'flex',
        flexDirection: 'column',
        ...shorthands.margin(0, '72px'),
    },
    typingIndicator: {
        maxHeight: '28px',
    },
    content: {
        ...shorthands.gap(tokens.spacingHorizontalM),
        display: 'flex',
        flexDirection: 'row',
        width: '100%',
    },
    input: {
        width: '100%',
    },
    textarea: {
        maxHeight: '80px',
    },
    controls: {
        display: 'flex',
        flexDirection: 'row',
    },
    essentials: {
        display: 'flex',
        flexDirection: 'row',
        marginLeft: 'auto', // align to right
    },
    functional: {
        display: 'flex',
        flexDirection: 'row',
    },
});

interface ChatInputProps {
    onSubmit: (value: string) => void;
}

export const ChatInput: React.FC<ChatInputProps> = (props) => {
    const { onSubmit } = props;
    const classes = useClasses();
    const { instance, accounts, inProgress } = useMsal();
    const account = useAccount(accounts[0] || {});
    const dispatch = useAppDispatch();
    const [value, setValue] = React.useState('');
    const [recognizer, setRecognizer] = React.useState<speechSdk.SpeechRecognizer>();
    const [isListening, setIsListening] = React.useState(false);
    const [documentImporting, SetDocumentImporting] = React.useState(false);
    const documentImportService = new DocumentImportService(process.env.REACT_APP_BACKEND_URI as string);
    const documentFileRef = useRef<HTMLInputElement | null>(null);
    const { conversations, selectedId } = useAppSelector((state: RootState) => state.conversations);

    React.useEffect(() => {
        async function initSpeechRecognizer() {
            const speechService = new SpeechService(process.env.REACT_APP_BACKEND_URI as string);
            var response = await speechService.getSpeechTokenAsync(await AuthHelper.getSKaaSAccessToken(instance, inProgress));
            if (response.isSuccess) {
                const recognizer = await speechService.getSpeechRecognizerAsyncWithValidKey(response);
                setRecognizer(recognizer);
            }
        }

        initSpeechRecognizer();
    }, [instance, inProgress]);

    React.useEffect(() => {
        const chatState = conversations[selectedId];
        setValue(chatState.input);
    }, [conversations, selectedId]);

    const handleSpeech = () => {
        setIsListening(true);
        if (recognizer) {
            recognizer.recognizeOnceAsync((result) => {
                if (result.reason === speechSdk.ResultReason.RecognizedSpeech) {
                    if (result.text && result.text.length > 0) {
                        handleSubmit(result.text);
                    }
                }
                setIsListening(false);
            });
        }
    };

    const selectDocument = () => {
        documentFileRef.current?.click();
    };

    const importDocument = async () => {
        const documentFile = documentFileRef.current?.files?.[0];
        if (documentFile) {
            try {
                SetDocumentImporting(true);
                await documentImportService.importDocumentAsync(
                    account!.homeAccountId!,
                    selectedId,
                    documentFile,
                    await AuthHelper.getSKaaSAccessToken(instance, inProgress),
                );
                dispatch(addAlert({ message: 'Document uploaded successfully', type: AlertType.Success }));
                
                // Broadcast file uploaded alert to other users
                const docUploadAlert = {
                    id: getSelectedChatID(),
                    fileOwner: account?.name as string,
                    fileName: documentFile.name as string,
                };
                dispatch(updateFileUploadedFromUser(docUploadAlert));
            } catch (e: any) {
                const errorMessage = `Failed to upload document. Details: ${e.message ?? e}`;
                dispatch(addAlert({ message: errorMessage, type: AlertType.Error }));
            }
            SetDocumentImporting(false);
        }

        // Reset the file input so that the onChange event will
        // be triggered even if the same file is selected again.
        documentFileRef.current!.value = '';
    };

    const handleSubmit = (data: string) => {
        try {
            if (data.trim() === '') {
                return; // only submit if data is not empty
            }
            onSubmit(data);
            setValue('');
            dispatch(editConversationInput({ id: selectedId, newInput: '' }));
        } catch (error) {
            const message = `Error submitting chat input: ${(error as Error).message}`;
            log(message);
            dispatch(
                addAlert({
                    type: AlertType.Error,
                    message,
                }),
            );
        }
    };

    return (
        <div className={classes.root}>
            <div className={classes.typingIndicator}><ChatStatus /></div>
            <div className={classes.content}>
                <Textarea
                    id="chat-input"
                    resize="vertical"
                    textarea={{ className: classes.textarea }}
                    className={classes.input}
                    value={value}
                    onFocus={() => {
                        // update the locally stored value to the current value
                        const chatInput = document.getElementById('chat-input') as HTMLTextAreaElement;
                        if (chatInput) {
                            setValue(chatInput.value);
                        }
                        // User is considered typing if the input is in focus
                        dispatch(updateUserIsTyping({ userId: account!.homeAccountId!, chatId: selectedId, isTyping: true }));
                    }}
                    onChange={(_event, data) => {
                        setValue(data.value);
                        dispatch(editConversationInput({ id: selectedId, newInput: data.value }));
                    }}
                    onKeyDown={(event) => {
                        if (event.key === 'Enter' && !event.shiftKey) {
                            event.preventDefault();
                            handleSubmit(value);
                        }
<<<<<<< HEAD
                    }}
                    onBlur={() => {
                        // User is considered not typing if the input is not  in focus
                        dispatch(updateUserIsTyping({ userId: account!.homeAccountId!, chatId: selectedId, isTyping: false }));
=======
>>>>>>> 134906aa
                    }}
                />
            </div>
            <div className={classes.controls}>
                <div className={classes.functional}>
                    {/* Hidden input for file upload. Only accept .txt files for now. */}
                    <input
                        type="file"
                        ref={documentFileRef}
                        style={{ display: 'none' }}
                        accept=".txt,.pdf"
                        multiple={false}
                        onChange={() => importDocument()}
                    />
                    <Button
                        disabled={documentImporting}
                        appearance="transparent"
                        icon={<AttachRegular />}
                        onClick={() => selectDocument()}
                    />
                    {documentImporting && <Spinner size="tiny" />}
                </div>
                <div className={classes.essentials}>
                    {recognizer && (
                        <Button
                            appearance="transparent"
                            disabled={isListening}
                            icon={<MicRegular />}
                            onClick={() => handleSpeech()}
                        />
                    )}
                    <Button appearance="transparent" icon={<SendRegular />} onClick={() => handleSubmit(value)} />
                </div>
            </div>
        </div>
    );
};<|MERGE_RESOLUTION|>--- conflicted
+++ resolved
@@ -191,13 +191,10 @@
                             event.preventDefault();
                             handleSubmit(value);
                         }
-<<<<<<< HEAD
                     }}
                     onBlur={() => {
                         // User is considered not typing if the input is not  in focus
                         dispatch(updateUserIsTyping({ userId: account!.homeAccountId!, chatId: selectedId, isTyping: false }));
-=======
->>>>>>> 134906aa
                     }}
                 />
             </div>
